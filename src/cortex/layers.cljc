(ns cortex.layers
  (:require [cortex.protocols :as cp]
            [cortex.util :as util :refer [error]]
            [cortex.impl.layers :as impl]
            [cortex.impl.wiring]
            [clojure.core.matrix :as m]
            [cortex.backends :as b]
            [cortex.impl.layers.convolution :as conv])
  (:refer-clojure :exclude [identity]))

#?(:clj (do
          (set! *warn-on-reflection* true)
          (set! *unchecked-math* :warn-on-boxed)))

;; ===========================================================================
;; Layer constructors

(defn function
  "Wraps a Clojure function in a cortex module. The function f will be applied to the input to produce the output.

   An optional gradient-fn may be provided, in which case the input gradient will be calculated by:
   (gradient-fn input output-gradient)"
  ([f]
    (when-not (fn? f) (error "function-module requires a Clojure function"))
    (cortex.impl.wiring.FunctionModule. f))
  ([f gradient-fn]
    (when-not (fn? f) (error "function-module requires a Clojure function"))
    (cortex.impl.wiring.FunctionModule. f nil {:gradient-fn gradient-fn})))

(defn logistic
  "Creates a logistic module of the given shape."
  ([shape]
    (when-not (coll? shape)
      (error "logistic layer constructor requires a shape vector"))
    (cortex.impl.layers.Logistic.
      (util/empty-array shape)
      (util/empty-array shape))))

(defn dropout
  "Creates a dropout module of the given shape.

   During training, units will be included with the given probability."
  ([shape probability]
    (when-not (coll? shape)
      (error "logistic layer constructor requires a shape vector"))
    (cortex.impl.layers.Dropout.
      (util/empty-array shape)
      (util/empty-array shape)
      (double probability)
      (util/empty-array shape))))

(defn scale
  "Creates a linear scaling layer with the specified shape and multiplication factor
   An optional constant offset may also be provided"
  ([shape factor]
    (scale shape factor nil))
  ([shape factor constant]
    (let [factor (if (and factor (number? factor) (== 1.0 (double factor))) nil factor)
          constant (if (and constant (m/zero-matrix? constant)) nil constant)]
      (cortex.impl.layers.Scale. (util/empty-array shape) (util/empty-array shape) factor constant))))

(defn identity
  "Creates an identity layer with the specified shape"
  ([shape factor]
    (scale shape 1.0)))

(defn softmax
  "Creates a softmax module of the given shape."
  ([shape]
    (when-not (coll? shape)
      (error "softmax layer constructor requires a shape vector"))
    (cortex.impl.layers.Softmax.
        (util/empty-array shape)
        (util/empty-array shape))))

(defn relu
  "Creates a rectified linear (ReLU) module of the given shape.

   An optional factor may be provided to scale negative values, which otherwise defaults to 0.0"
  ([shape & {:keys [negval]
             :or {negval 0.0}}]
    (when-not (coll? shape)
      (error "relu layer constructor requires a shape vector"))
    (cortex.impl.layers.RectifiedLinear.
        (util/empty-array shape)
        (util/empty-array shape)
        (util/empty-array shape)
        (double negval))))

(defn linear
  "Constructs a weighted linear transformation module using a dense matrix and bias vector.
   Shape of input and output are determined by the weight matrix."
  ([weights bias]
    (let [weights (m/array :vectorz weights)
          bias (m/array :vectorz bias)
          wm (cortex.impl.layers.Linear. weights bias)
          [n-outputs n-inputs] (m/shape weights)
          n-outputs (long n-outputs)
          n-inputs (long n-inputs)]
      (when-not (== n-outputs (m/dimension-count bias 0)) (error "Mismatched weight and bias shapes"))
      (-> wm
        (assoc :weight-gradient (util/empty-array [(* n-outputs n-inputs)]))
        (assoc :bias-gradient (util/empty-array [n-outputs]))
        (assoc :input-gradient (util/empty-array [n-inputs]))))))

(defn linear-layer
  "Creates a linear layer with a new randomised weight matrix for the given number of inputs and outputs"
  ([n-inputs n-outputs & {:keys [weights bias]}]
    (linear (or weights (util/weight-matrix n-outputs n-inputs))
            (or bias (util/empty-array [n-outputs])))))

(defn split
  "Creates a split later using a collection of modules. The split layer returns the outputs of each
   sub-module concatenated into a vector, i.e. it behaves as a fn: input -> [output0 output1 ....]"
  ([modules]
    (let [modules (vec modules)]
      (cortex.impl.wiring.Split. modules))))

(defn combine
  "Creates a combine layer that applies a specified combination function to create the output.
   i.e. it behaves as a fn: [input0 input1 ....] -> output

   An optional gradient-fn may be provided, in which case the backward pass will compute a vector of input
   gradients according to (gradient-fn input output-gradient). In the absence of a gradient-fn, input
   gradients will be zero."
  ([combine-fn]
    (cortex.impl.wiring.Combine. combine-fn))
  ([combine-fn gradient-fn]
    (cortex.impl.wiring.Combine. combine-fn nil {:gradient-fn gradient-fn})))

(defn normaliser
  "Constructs a normaliser of the given shape. A normaliser layer scales input to mean 0.0 and s.d. 1.0,
   Adjusting scaling factors over time during training as new input is provided."
  ([shape]
    (normaliser shape nil))
  ([shape {:keys [learn-rate normaliser-factor] :as options}]
    (when-not (coll? shape)
      (error "normaliser layer constructor requires a shape vector"))
    (let [output (util/empty-array shape)
          input-gradient (util/empty-array shape)
          mean (util/empty-array shape)
          sd (util/empty-array shape)
          acc-ss (util/empty-array shape)
          acc-mean (util/empty-array shape)
          tmp (util/empty-array shape)
          ]
      (m/fill! sd 1.0)
      (m/fill! acc-ss 1.0)
      (cortex.impl.layers.Normaliser. output input-gradient sd mean acc-ss acc-mean tmp nil options))))

<<<<<<< HEAD
(defn denoising-autoencoder
  "Constructs a denoising auto-encoder, using the specified up and down modules.
=======
(defn autoencoder
  "Constructs an auto-encoder, using the specified 'up' and 'down' modules.

   During model usagem, only the 'up' module is used. During training, the 'down' module attempts to 
   regenerate the input of the 'up' modulefrom the output of the 'up' module.

   For a denoising auto-encoder, you may put a later that generates noise in the 'down' module.
>>>>>>> 8e6d3348

   Shape of output of up must match input of down, and vice-versa."
  ([up down]
    (autoencoder up down nil))
  ([up down options]
    (cortex.impl.layers.Autoencoder. up down 
                                     (m/clone (cp/output down)) (m/clone (cp/output up))
                                     nil options)))


(defn convolutional
  [input-width input-height num-input-channels
   kernel-width kernel-height pad-x pad-y stride-x stride-y
   num-kernels
   & {:keys [weights bias]}]
  (let [^long input-width input-width
        ^long num-input-channels num-input-channels
        ^long kernel-width kernel-width
        ^long kernel-height kernel-height
        conv-config (conv/create-conv-layer-config input-width input-height
                                                   kernel-width kernel-height
                                                   pad-x pad-y
                                                   stride-x stride-y
                                                   num-input-channels
                                                   num-kernels)
        weights (or weights
                    (util/weight-matrix num-kernels (* kernel-width
                                                       kernel-height
                                                       num-input-channels)))
        bias (or bias
                 (b/zero-array [1 num-kernels]))]
    (conv/->Convolutional weights bias conv-config)))


(defn max-pooling
  "Performs per-channel max within a convolution window.  Thus output has same number of channels
as the input"
  [input-width input-height num-input-channels
   kernel-width kernel-height pad-x pad-y stride-x stride-y]
  (let [^long num-input-channels num-input-channels
        ^long input-width input-width
        ^long input-height input-height
        conv-config (conv/create-conv-layer-config input-width input-height
                                                   kernel-width kernel-height
                                                   pad-x pad-y
                                                   stride-x stride-y
                                                   num-input-channels)]
    (conv/->Pooling conv-config)))


(defn k-sparse
  [k]
  #?(:clj (impl/->KSparse k)
     :cljs (throw (js/Error. "KSparse is not implemented for clojurescript"))))

(defn guassian-noise [] (impl/->GaussianForwardNoise))<|MERGE_RESOLUTION|>--- conflicted
+++ resolved
@@ -148,24 +148,18 @@
       (m/fill! acc-ss 1.0)
       (cortex.impl.layers.Normaliser. output input-gradient sd mean acc-ss acc-mean tmp nil options))))
 
-<<<<<<< HEAD
-(defn denoising-autoencoder
-  "Constructs a denoising auto-encoder, using the specified up and down modules.
-=======
 (defn autoencoder
   "Constructs an auto-encoder, using the specified 'up' and 'down' modules.
 
-   During model usagem, only the 'up' module is used. During training, the 'down' module attempts to 
+   During model usagem, only the 'up' module is used. During training, the 'down' module attempts to
    regenerate the input of the 'up' modulefrom the output of the 'up' module.
 
    For a denoising auto-encoder, you may put a later that generates noise in the 'down' module.
->>>>>>> 8e6d3348
-
    Shape of output of up must match input of down, and vice-versa."
   ([up down]
     (autoencoder up down nil))
   ([up down options]
-    (cortex.impl.layers.Autoencoder. up down 
+    (cortex.impl.layers.Autoencoder. up down
                                      (m/clone (cp/output down)) (m/clone (cp/output up))
                                      nil options)))
 
